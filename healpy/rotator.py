# 
#  This file is part of Healpy.
# 
#  Healpy is free software; you can redistribute it and/or modify
#  it under the terms of the GNU General Public License as published by
#  the Free Software Foundation; either version 2 of the License, or
#  (at your option) any later version.
# 
#  Healpy is distributed in the hope that it will be useful,
#  but WITHOUT ANY WARRANTY; without even the implied warranty of
#  MERCHANTABILITY or FITNESS FOR A PARTICULAR PURPOSE.  See the
#  GNU General Public License for more details.
# 
#  You should have received a copy of the GNU General Public License
#  along with Healpy; if not, write to the Free Software
#  Foundation, Inc., 51 Franklin St, Fifth Floor, Boston, MA  02110-1301  USA
# 
#  For more information about Healpy, see http://code.google.com/p/healpy
# 
import numpy as npy
import warnings

coordname = {'G': 'Galactic', 'E': 'Ecliptic', 'C': 'Equatorial'}

class ConsistencyWarning(Warning):
    """Warns for a problem in the consistency of data
    """
    pass

if __name__ != '__main__':
    warnings.filterwarnings("always", category=ConsistencyWarning, module=__name__)

class Rotator(object):
    """Rotation operator, including astronomical coordinate systems.

    This class provides tools for spherical rotations. It is meant to be used 
    in the healpy library for plotting, and for this reason reflects the
    convention used in the Healpix IDL library.

    Parameters
    ----------
    rot : None or sequence
      Describe the rotation by its euler angle. See :func:`euler_matrix_new`.
    coord : None or sequence of str
      Describe the coordinate system transform. If *rot* is also given, the
      coordinate transform is applied first, and then the rotation.
    inv : bool
      If True, the inverse rotation is defined. (Default: False)
    deg : bool
      If True, angles are assumed to be in degree. (Default: True)
    eulertype : str
      The Euler angle convention used. See :func:`euler_matrix_new`.

    Attributes
    ----------
    mat
    coordin
    coordout
    coordinstr
    coordoutstr
    rots
    coords
      
    Examples
    --------
    >>> r = Rotator(coord=['G','E'])  # Transforms galactic to ecliptic coordinates
    >>> theta_gal, phi_gal = npy.pi/2., 0.
    >>> theta_ecl, phi_ecl = r(theta_gal, phi_gal)  # Apply the conversion
    >>> print theta_ecl, phi_ecl
    1.66742286715 -1.62596400306
    >>> theta_ecl, phi_ecl = Rotator(coord='ge')(theta_gal, phi_gal) # In one line
    >>> print theta_ecl, phi_ecl
    1.66742286715 -1.62596400306
    """
    ErrMessWrongPar = ("rot and coord must be single elements or "
                       "sequence of same size.")

    def __init__(self,rot=None,coord=None,inv=None,deg=True,
                 eulertype='ZYX'):
        """Create a rotator with given parameters.
        - rot: a float, a tuple of 1,2 or 3 floats or a sequence of tuples.
               If it is a sequence of tuple, it must have the same length as coord.
        - coord: a string or a tuple of 1 or 2 strings or a sequence of tuple
                 If it is a sequence of tuple, it must have same length as rot.
        - inv: whether to use inverse rotation or not
        - deg: if True, angles in rot are assumed in degree (default: True)
        - eulertype: the convention for Euler angles in rot.
        Note: the coord system conversion is applied first, then the rotation.
        """
        rot_is_seq = (hasattr(rot,'__len__') 
                      and hasattr(rot[0], '__len__'))
        coord_is_seq = (hasattr(coord,'__len__') 
                        and hasattr(coord[0],'__len__')
                        and type(coord[0]) is not str)
        if rot_is_seq and coord_is_seq:
            if len(rot) != len(coord):
                raise ValueError(Rotator.ErrMessWrongPar)
            else:
                rots = rot
                coords = coord
        elif (rot_is_seq or coord_is_seq) and (rot   is not None and
                                               coord is not None):
            raise ValueError(Rotator.ErrMessWrongPar)
        else:
            rots = [rot]
            coords = [coord]
        inv_is_seq = hasattr(inv,'__len__')
        if inv_is_seq:
            if len(inv) != len(rots):
                raise ValueError("inv must have same length as rot and/or coord")
            invs = inv
        else:
            invs = [inv]*len(rots)
        # check the argument and normalize them
        if eulertype in ['ZYX','X','Y']:
            self._eultype = eulertype
        else:
            self._eultype = 'ZYX'
        self._rots = []
        self._coords = []
        self._invs = []
        for r,c,i in zip(rots,coords,invs):
            rn = normalise_rot(r,deg=deg)
#            if self._eultype in ['X','Y']:
#                rn[1] = -rn[1]
            cn = normalise_coord(c)
            self._rots.append(rn)   # append(rn) or insert(0, rn) ?
            self._coords.append(cn) # append(cn) or insert(0, cn) ? 
            self._invs.append(bool(i))
        if not self.consistent:
            warnings.warn("The chain of coord system rotations is not consistent",
                          category=ConsistencyWarning)
        self._update_matrix()

    def _update_matrix(self):
        self._matrix = npy.identity(3)
        self._do_rotation = False
        for r,c,i in zip(self._rots, self._coords,self._invs):
            rotmat,do_rot,rotnorm = get_rotation_matrix(r,
                                                        eulertype=self._eultype)
            convmat,do_conv,coordnorm = get_coordconv_matrix(c)
            r = npy.dot(rotmat,convmat)
            if i: r = r.T
            self._matrix = npy.dot(self._matrix, r)
            self._do_rotation = self._do_rotation or (do_rot or do_conv)

    def _is_coords_consistent(self):
        c,i = zip(self._coords,self._invs)[0]
        for cnext,inext in zip(self._coords[1:],self._invs[1:]):
            if c[i] != cnext[not inext]:
                return False
            c,i = cnext,inext
        return True
    consistent = property(_is_coords_consistent,
                          doc="consistency of the coords transform chain")

    def __eq__(self,a):
        if type(a) is not type(self): return False
        # compare the _rots
        v = [npy.allclose(x,y,rtol=0,atol=1e-15) for x,y in zip(self._rots,a._rots)]
        return ( npy.array(v).all() and
                 (self._coords == a._coords) and
                 (self._invs == a._invs) )
    
    def __call__(self,*args,**kwds):
        """Use the rotator to rotate either spherical coordinates (theta, phi)
        or a vector (x,y,z). You can use lonla keyword to use longitude, latitude
        (in degree) instead of theta, phi (in radian). In this case, returns 
        longitude, latitude in degree.

        Accepted forms:

        >>> r = Rotator()
        >>> r(x,y,z)  # x,y,z either scalars or arrays
        >>> r(theta,phi) # theta, phi scalars or arrays 
        >>> r(lon,lat,lonlat=True)  # lon, lat scalars or arrays
        >>> r(vec) # vec 1-D array with 3 elements, or 2-D array 3xN
        >>> r(direction) # direction 1-D array with 2 elements, or 2xN array

        Parameters
        ----------
        vec_or_dir : array or multiple arrays
          The direction to rotate. See above for accepted formats.
        lonlat : bool, optional
          If True, assumes the input direction is longitude/latitude in degrees.
          Otherwise, assumes co-latitude/longitude in radians. Default: False
        inv : bool, optional
          If True, applies the inverse rotation. Default: False.
        """
        if kwds.pop('inv',False): m=self._matrix.T
        else:                     m=self._matrix
        lonlat = kwds.pop('lonlat',False)
        if len(args) == 1:
            arg=args[0]
            if not hasattr(arg,'__len__') or len(arg) < 2 or len(arg) > 3:
                raise TypeError('Argument must be a sequence of 2 or 3 '
                                'elements')
            if len(arg) == 2:
                return rotateDirection(m,arg[0],arg[1],
                                       self._do_rotation,lonlat=lonlat)
            else:
                return rotateVector(m,arg[0],arg[1],arg[2],
                                    self._do_rotation)
        elif len(args) == 2:
            return rotateDirection(m,args[0],args[1],
                                   self._do_rotation,lonlat=lonlat)
        elif len(args) == 3:
            return rotateVector(m,args[0],args[1],args[2],
                                self._do_rotation)
        else:
            raise TypeError('Either 1, 2 or 3 arguments accepted')

    def __mul__(self,a):
        """Composition of rotation.
        """
        if not isinstance(a,Rotator):
            raise TypeError("A Rotator can only multiply another Rotator "
                            "(composition of rotations)")
        rots = self._rots + a._rots
        coords = self._coords + a._coords
        invs = self._invs + a._invs
        return Rotator(rot=rots,coord=coords,inv=invs,deg=False)
    
    def __rmul__(self,b):
        if not isinstance(b,Rotator):
            raise TypeError("A Rotator can only be multiplied by another Rotator "
                            "(composition of rotations)")
        rots = b._rots + self._rots
        coords = b._coords + self._coords
        invs = self._invs + a._invs
        return Rotator(rot=rots,coord=coords,inv=invs,deg=False)

    def __nonzero__(self):
        return self._do_rotation

    def get_inverse(self):
        rots = self._rots[::-1]
        coords = self._coords[::-1]
        invs = [ not i for i in self._invs[::-1]]
        return Rotator(rot=rots,coord=coords,inv=invs,deg=False)
    #I = property(get_inverse,doc='Return a new rotator representing the '
    #             'inverse rotation')

    def I(self,*args,**kwds):
        """Rotate the given vector or direction using the inverse matrix.
        rot.I(vec) <==> rot(vec,inv=True)
        """
        kwds['inv'] = True
        return self.__call__(*args,**kwds)
    
    @property
    def mat(self):
        """The matrix representing the rotation.
        """
        return npy.matrix(self._matrix)

    @property
    def coordin(self):
        """The input coordinate system.
        """
        if not self.consistent: return None
        c,i = zip(self._coords,self._invs)[-1]
        return c[i]

    @property
    def coordout(self):
        """The output coordinate system.
        """
        if not self.consistent: return None
        c,i = zip(self._coords,self._invs)[0]
        return c[not i]

    @property
    def coordinstr(self):
        """The input coordinate system in str.
        """
        return coordname.get(self.coordin,'')

    @property
    def coordoutstr(self):
        """The output coordinate system in str.
        """
        return coordname.get(self.coordout,'')

    @property
    def rots(self):
        """The sequence of rots defining the rotation.
        """
        return self._rots
    
    @property
    def coords(self):
        """The sequence of coords defining the rotation.
        """
        return self._coords
    
    def do_rot(self,i):
        """Returns True if rotation is not (close to) identity.
        """
        return not npy.allclose(self.rots[i],npy.zeros(3),rtol=0.,atol=1.e-15)

    def angle_ref(self,*args,**kwds):
        """Compute the angle between transverse reference direction of initial and final frames

        For example, if angle of polarisation is psi in initial frame, it will be psi+angle_ref in final
        frame.

        Parameters
        ----------
        dir_or_vec : array
          Direction or vector (see Rotator.__call__)
        lonlat: bool, optional
          If True, assume input is longitude,latitude in degrees. Otherwise,
          theta,phi in radian. Default: False
        inv : bool, optional
          If True, use the inverse transforms. Default: False

        Returns
        -------
        angle : float, scalar or array
          Angle in radian (a scalar or an array if input is a sequence of direction/vector)
        """
        R = self
        lonlat = kwds.get('lonlat',False)
        inv = kwds.get('inv',False)
        if len(args) == 1:
            arg=args[0]
            if not hasattr(arg,'__len__') or len(arg) < 2 or len(arg) > 3:
                raise TypeError('Argument must be a sequence of 2 or 3 '
                                'elements')
            if len(arg) == 2:
                v = dir2vec(arg[0],arg[1],lonlat=lonlat)
            else:
                v = arg
        elif len(args) == 2:
            v = dir2vec(args[0],args[1],lonlat=lonlat)
        elif len(args) == 3:
            v = args
        else:
            raise TypeError('Either 1, 2 or 3 arguments accepted')
        vp = R(v,inv=inv)
        north_pole = R([0.,0.,1.],inv=inv)
        sinalpha = north_pole[0]*vp[1]-north_pole[1]*vp[0]
        cosalpha = north_pole[2] - vp[2]*npy.dot(north_pole,vp)
        return npy.arctan2(sinalpha,cosalpha)

    def __repr__(self):
        return '[ '+', '.join([str(self._coords),
                               str(self._rots),
                               str(self._invs)]) +' ]'
    __str__ = __repr__



################################################################
#
#     Helpers function for rotation
#     used in the Rotator class.

def rotateVector(rotmat,vec,vy=None,vz=None, do_rot=True):
    """Rotate a vector (or a list of vectors) using the rotation matrix
    given as first argument.
    
    Parameters
    ----------
    rotmat : float, array-like shape (3,3)
      The rotation matrix
    vec : float, scalar or array-like
      The vector to transform (shape (3,) or (3,N)),
      or x component (scalar or shape (N,)) if vy and vz are given
    vy : float, scalar or array-like, optional
      The y component of the vector (scalar or shape (N,))
    vz : float, scalar or array-like, optional
      The z component of the vector (scalar or shape (N,))
    do_rot : bool, optional
      if True, really perform the operation, if False do nothing.

    Returns
    -------
    vec : float, array
      The component of the rotated vector(s).

    See Also
    --------
    Rotator
    """
    if vy is None and vz is None:
       if do_rot: return npy.tensordot(rotmat,vec,axes=(1,0))
       else: return vec
    elif vy is not None and vz is not None:
       if do_rot: return npy.tensordot(rotmat,npy.array([vec,vy,vz]),axes=(1,0))
       else: return vec,vy,vz
    else:
       raise TypeError("You must give either vec only or vec, vy "
                       "and vz parameters")

def rotateDirection(rotmat,theta,phi=None,do_rot=True,lonlat=False):
    """Rotate the vector described by angles theta,phi using the rotation matrix
    given as first argument.
   
    Parameters
    ----------
    rotmat : float, array-like shape (3,3)
      The rotation matrix
    theta : float, scalar or array-like
      The angle theta (scalar or shape (N,)) 
      or both angles (scalar or shape (2, N)) if phi is not given.
    phi : float, scalar or array-like, optionnal
      The angle phi (scalar or shape (N,)).
    do_rot : bool, optional
      if True, really perform the operation, if False do nothing.
    lonlat : bool
      If True, input angles are assumed to be longitude and latitude in degree,
      otherwise, they are co-latitude and longitude in radians.
  
    Returns
    -------
    angles : float, array
      The angles of describing the rotated vector(s).

    See Also
    --------
    Rotator
    """
    vx,vy,vz=rotateVector(rotmat,dir2vec(theta,phi,lonlat=lonlat),do_rot=do_rot)
    return vec2dir(vx,vy,vz,lonlat=lonlat)

def vec2dir(vec,vy=None,vz=None,lonlat=False):
    """Transform a vector to angle given by theta,phi.
    
    Parameters
    ----------
    vec : float, scalar or array-like
      The vector to transform (shape (3,) or (3,N)),
      or x component (scalar or shape (N,)) if vy and vz are given
    vy : float, scalar or array-like, optional
      The y component of the vector (scalar or shape (N,))
    vz : float, scalar or array-like, optional
      The z component of the vector (scalar or shape (N,))
    lonlat : bool, optional
      If True, return angles will be longitude and latitude in degree,
      otherwise, angles will be longitude and co-latitude in radians (default)

    Returns
    -------
    angles : float, array
      The angles (unit depending on *lonlat*) in an array of 
      shape (2,) (if scalar input) or (2, N)

    See Also
    --------
    :func:`dir2vec`, :func:`pixelfunc.ang2vec`, :func:`pixelfunc.vec2ang`
    """
    if npy.any(npy.isnan(vec)):
        return npy.nan, npy.nan
    if vy is None and vz is None:
        vx,vy,vz = vec
    elif vy is not None and vz is not None:
        vx=vec
    else:
        raise TypeError("You must either give both vy and vz or none of them")
    r = npy.sqrt(vx**2+vy**2+vz**2)
<<<<<<< HEAD
    ang = npy.empty((2, r.size))
=======
    ang = npy.empty((2, vx.size))
>>>>>>> d505761f
    ang[0, :] = npy.arccos(vz / r)
    ang[1, :] = npy.arctan2(vy, vx)
    if lonlat:
        ang = npy.degrees(ang)
        npy.negative(ang[0, :], ang[0, :])
        ang[0, :] += 90.
        return ang[::-1,:].squeeze()
    else:
        return ang.squeeze()

def dir2vec(theta,phi=None,lonlat=False):
    """Transform a direction theta,phi to a unit vector.
    
    Parameters
    ----------
    theta : float, scalar or array-like
      The angle theta (scalar or shape (N,)) 
      or both angles (scalar or shape (2, N)) if phi is not given.
    phi : float, scalar or array-like, optionnal
      The angle phi (scalar or shape (N,)).
    lonlat : bool
      If True, input angles are assumed to be longitude and latitude in degree,
      otherwise, they are co-latitude and longitude in radians.
    
    Returns
    -------
    vec : array
      The vector(s) corresponding to given angles, shape is (3,) or (3, N).
 
    See Also
    --------
    :func:`vec2dir`, :func:`pixelfunc.ang2vec`, :func:`pixelfunc.vec2ang`
    """
    if phi is None:
        theta,phi=theta
    if lonlat:
        lon,lat=theta,phi
        theta,phi = npy.pi/2.-npy.radians(lat),npy.radians(lon)
    ct,st,cp,sp = npy.cos(theta),npy.sin(theta),npy.cos(phi),npy.sin(phi)
    vec = npy.empty((3, ct.size), npy.float64)
    vec[0, :] = st * cp
    vec[1, :] = st * sp
    vec[2, :] = ct
    return vec

def angdist(dir1,dir2,lonlat=False):
    """Returns the angular distance between dir1 and dir2.

    Parameters
    ----------
    dir1, dir2 : float, array-like
      The directions between which computing the angular distance.
      Angular if len(dir) == 2 or vector if len(dir) == 3.
      See *lonlat* for unit
    lonlat : bool, scalar or sequence
      If True, angles are assumed to be longitude and latitude in degree,
      otherwise they are interpreted as colatitude and longitude in radian.
      If a sequence, lonlat[0] applies to dir1 and lonlat[1] applies to dir2.

    Returns
    -------
    angles : float, scalar or array-like
      The angle(s) between dir1 and dir2 in radian.

    Examples
    --------
    """
    if hasattr(lonlat,'__len__') and len(lonlat) == 2:
        lonlat1,lonlat2 = lonlat
    else:
        lonlat1=lonlat2=lonlat
    dir1 = npy.asarray(dir1)
    dir2 = npy.asarray(dir2)
    if dir1.ndim == 2:
        if dir1.shape[0] == 2: # theta, phi -> vec
            vec1 = dir2vec(dir1, lonlat = lonlat1)
        else:
            vec1 = npy.reshape(dir1, (3, -1))
            vec1 = normalize_vec(vec1)
    elif dir1.ndim == 1:
        if dir1.shape[0] == 2: # theta, phi -> vec
            vec1 = npy.reshape(dir2vec(dir1, lonlat = lonlat1), (3, 1))
        else:
            vec1 = npy.reshape(dir1, (3, 1))
            vec1 = normalize_vec(vec1)
    if dir2.ndim == 2:
        if dir2.shape[0] == 2: # theta, phi -> vec
            vec2 = dir2vec(dir2, lonlat = lonlat2)
        else:
            vec2 = npy.reshape(dir2, (3, -1))
            vec2 = normalize_vec(vec2)
    elif dir2.ndim == 1:
        if dir2.shape[0] == 2: # theta, phi -> vec
            vec2 = npy.reshape(dir2vec(dir2, lonlat = lonlat2), (3, 1))
        else:
            vec2 = npy.reshape(dir2, (3, 1))
            vec2 = normalize_vec(vec2)
    # compute scalar product
    pscal = (vec1*vec2).sum(axis=0)
    return npy.arccos(pscal)

def normalize_vec(vec):
    """Normalize the vector(s) *vec* (in-place if it is a ndarray).

    Parameters
    ----------
    vec : float, array-like of shape (D,) or (D, N)
      The D-vector(s) to normalize.

    Returns
    -------
    vec_normed : float, array
      Normalized vec, shape (D,) or (D, N)
    """
    vec = npy.array(vec, npy.float64)
    r = npy.sqrt(npy.sum(vec ** 2, axis = 0))
    vec /= r
    return vec

#######################################################
#
#   Manage the coord system conventions
#

def check_coord(c):
    """Check if parameter is a valid coord system.
    Raise a TypeError exception if it is not, otherwise returns the normalized
    coordinate system name.
    """
    if c is None:
        return c
    if type(c) is not str:
        raise TypeError('Coordinate must be a string (G[alactic],'
                        ' E[cliptic], C[elestial]'
                        ' or Equatorial=Celestial)')
    if c[0].upper() == 'G':
        x='G'
    elif c[0].upper() == 'E' and c != 'Equatorial':
        x='E'
    elif c[0].upper() == 'C' or c == 'Equatorial':
        x='C'
    else:
        raise ValueError('Wrong coordinate (either G[alactic],'
                         ' E[cliptic], C[elestial]'
                         ' or Equatorial=Celestial)')
    return x

def normalise_coord(coord):
    """Normalise the coord argument.
    Coord sys are either 'E','G', 'C' or 'X' if undefined.

    Input: either a string or a sequence of string.
           
    Output: a tuple of two strings, each being one of the norm coord sys name
            above.

    eg, 'E' -> ['E','E'], ['Ecliptic','G'] -> ['E','G']
    None -> ['X','X'] etc.
    """
    coord_norm = []
    if coord is None:
        coord = (None,None)
    coord=tuple(coord)
    if len(coord) > 2:
        raise TypeError('Coordinate must be a string (G[alactic],'
                        ' E[cliptic] or C[elestial])'
                        ' or a sequence of 2 strings')
    for x in coord:
        coord_norm.append(check_coord(x))
    if len(coord_norm) < 2:
        coord_norm.append(coord_norm[0])
    return tuple(coord_norm)

def normalise_rot(rot,deg=False):
   """Return rot possibly completed with zeroes to reach size 3.
   If rot is None, return a vector of 0.
   If deg is True, convert from degree to radian, otherwise assume input
   is in radian.
   """
   if deg: convert=npy.pi/180.
   else: convert=1.
   if rot is None:
      rot=npy.zeros(3)
   else:
      rot=npy.array(rot,npy.float64).flatten()*convert
      rot.resize(3)
   return rot

def get_rotation_matrix(rot, deg=False, eulertype='ZYX'):
   """Return the rotation matrix corresponding to angles given in rot.
   
   Usage: matrot,do_rot,normrot = get_rotation_matrix(rot)
   
   Input:
      - rot: either None, an angle or a tuple of 1,2 or 3 angles
             corresponding to Euler angles.
   Output:
      - matrot: 3x3 rotation matrix
      - do_rot: True if rotation is not identity, False otherwise
      - normrot: the normalized version of the input rot.
   """
   rot = normalise_rot(rot, deg=deg)
   if not npy.allclose(rot,npy.zeros(3),rtol=0.,atol=1.e-15):
      do_rot = True
   else:
      do_rot = False
   if eulertype == 'X':
       matrot=euler_matrix_new(rot[0],-rot[1],rot[2],X=True)
   elif eulertype == 'Y':
       matrot=euler_matrix_new(rot[0],-rot[1],rot[2],Y=True)
   else:
       matrot=euler_matrix_new(rot[0],-rot[1],rot[2],ZYX=True)
       
   return matrot,do_rot,rot
    
def get_coordconv_matrix(coord):
   """Return the rotation matrix corresponding to coord systems given
   in coord.

   Usage: matconv,do_conv,normcoord = get_coordconv_matrix(coord)

   Input:
      - coord: a tuple with initial and final coord systems.
               See normalise_coord.
   Output:
      - matconv: the euler matrix for coord sys conversion
      - do_conv: True if matconv is not identity, False otherwise
      - normcoord: the tuple of initial and final coord sys.

   History: adapted from CGIS IDL library.
   """
   
   coord_norm = normalise_coord(coord)
   
   if coord_norm[0] == coord_norm[1]:
      matconv = npy.identity(3)
      do_conv = False        
   else:
      eps = 23.452294 - 0.0130125 - 1.63889E-6 + 5.02778E-7
      eps = eps * npy.pi / 180.
      
      # ecliptic to galactic
      e2g = npy.array([[-0.054882486, -0.993821033, -0.096476249],
                   [ 0.494116468, -0.110993846,  0.862281440],
                   [-0.867661702, -0.000346354,  0.497154957]])
      
      # ecliptic to equatorial
      e2q = npy.array([[1.,     0.    ,      0.         ],
                   [0., npy.cos( eps ), -1. * npy.sin( eps )],
                   [0., npy.sin( eps ),    npy.cos( eps )   ]])
      
      # galactic to ecliptic
      g2e = npy.linalg.inv(e2g)
      
      # galactic to equatorial                   
      g2q = npy.dot(e2q , g2e)
      
      # equatorial to ecliptic
      q2e = npy.linalg.inv(e2q)
      
      # equatorial to galactic
      q2g = npy.dot(e2g , q2e)
   
      if coord_norm == ('E','G'):
         matconv = e2g
      elif coord_norm == ('G','E'):
         matconv = g2e
      elif coord_norm == ('E','C'):
         matconv = e2q
      elif coord_norm == ('C','E'):
         matconv = q2e
      elif coord_norm == ('C','G'):
         matconv = q2g
      elif coord_norm == ('G','C'):
         matconv = g2q
      else:
         raise ValueError('Wrong coord transform :',coord_norm)
      do_conv = True
      
   return matconv,do_conv,coord_norm


###################################################
##                                               ##
##                euler functions                ## 
##                                               ##
######                                      #######

def euler(ai, bi, select, FK4 = 0):
   """
   NAME:
       euler
   PURPOSE:
       Transform between Galactic, celestial, and ecliptic coordinates.
   EXPLANATION:
       Use the procedure ASTRO to use this routine interactively
   
   CALLING SEQUENCE:
        EULER, AI, BI, AO, BO, [ SELECT, /FK4, SELECT = ] 
   
   INPUTS:
         AI - Input Longitude in DEGREES, scalar or vector.  If only two 
                 parameters are supplied, then  AI and BI will be modified
                 to contain the output longitude and latitude.
         BI - Input Latitude in DEGREES
   
   OPTIONAL INPUT:
         SELECT - Integer (1-6) specifying type of coordinate
                  transformation.
   
        SELECT   From          To        |   SELECT      From         To
         1     RA-Dec (2000)  Galactic   |     4       Ecliptic     RA-Dec
         2     Galactic       RA-DEC     |     5       Ecliptic    Galactic
         3     RA-Dec         Ecliptic   |     6       Galactic    Ecliptic
   
        If not supplied as a parameter or keyword, then EULER will prompt
        for the value of SELECT
        Celestial coordinates (RA, Dec) should be given in equinox J2000 
        unless the /FK4 keyword is set.
   OUTPUTS:
         AO - Output Longitude in DEGREES
         BO - Output Latitude in DEGREES
   
   INPUT KEYWORD:
         /FK4 - If this keyword is set and non-zero, then input and output 
               celestial and ecliptic coordinates should be given in
               equinox B1950.
         /SELECT  - The coordinate conversion integer (1-6) may
                    alternatively be specified as a keyword
   NOTES:
         EULER was changed in December 1998 to use J2000 coordinates as the
         default, ** and may be incompatible with earlier versions***.
   REVISION HISTORY:
         Written W. Landsman,  February 1987
         Adapted from Fortran by Daryl Yentis NRL
         Converted to IDL V5.0   W. Landsman   September 1997
         Made J2000 the default, added /FK4 keyword
          W. Landsman December 1998
         Add option to specify SELECT as a keyword W. Landsman March 2003
         Converted to python by K. Ganga December 2007
   """

   # npar = N_params()
   #  if npar LT 2 then begin
   #     print,'Syntax - EULER, AI, BI, A0, B0, [ SELECT, /FK4, SELECT= ]'
   #     print,'    AI,BI - Input longitude,latitude in degrees'
   #     print,'    AO,BO - Output longitude, latitude in degrees'
   #     print,'    SELECT - Scalar (1-6) specifying transformation type'
   #     return
   #  endif

   PI = npy.pi
   twopi   =   2.0*PI
   fourpi  =   4.0*PI
   deg_to_rad = 180.0/PI
   # 
   # ;   J2000 coordinate conversions are based on the following constants
   # ;   (see the Hipparcos explanatory supplement).
   # ;  eps = 23.4392911111 # Obliquity of the ecliptic
   # ;  alphaG = 192.85948d           Right Ascension of Galactic North Pole
   # ;  deltaG = 27.12825d            Declination of Galactic North Pole
   # ;  lomega = 32.93192d            Galactic longitude of celestial equator  
   # ;  alphaE = 180.02322d           Ecliptic longitude of Galactic North Pole
   # ;  deltaE = 29.811438523d        Ecliptic latitude of Galactic North Pole
   # ;  Eomega  = 6.3839743d          Galactic longitude of ecliptic equator
   # 
   if FK4 == 1:
      
      equinox = '(B1950)' 
      psi   = [ 0.57595865315, 4.9261918136,
                0.00000000000, 0.0000000000,
                0.11129056012, 4.7005372834]     
      stheta =[ 0.88781538514,-0.88781538514,
                0.39788119938,-0.39788119938,
                0.86766174755,-0.86766174755]    
      ctheta =[ 0.46019978478, 0.46019978478,
                0.91743694670, 0.91743694670,
                0.49715499774, 0.49715499774]    
      phi  = [ 4.9261918136,  0.57595865315,
               0.0000000000, 0.00000000000,
               4.7005372834, 0.11129056012]
   else:
      
      equinox = '(J2000)'
      psi   = [ 0.57477043300, 4.9368292465,  
                0.00000000000, 0.0000000000,  
                0.11142137093, 4.71279419371]     
      stheta =[ 0.88998808748,-0.88998808748, 
                0.39777715593,-0.39777715593, 
                0.86766622025,-0.86766622025]    
      ctheta =[ 0.45598377618, 0.45598377618, 
                0.91748206207, 0.91748206207, 
                0.49714719172, 0.49714719172]    
      phi  = [ 4.9368292465,  0.57477043300, 
               0.0000000000, 0.00000000000, 
               4.71279419371, 0.11142137093]
   # 
   i  = select - 1                         # IDL offset
   a  = ai/deg_to_rad - phi[i]
   b = bi/deg_to_rad
   sb = npy.sin(b)
   cb = npy.cos(b)
   cbsa = cb * npy.sin(a)
   b  = -stheta[i] * cbsa + ctheta[i] * sb
   #bo    = math.asin(where(b<1.0, b, 1.0)*deg_to_rad)
   bo    = npy.arcsin(b)*deg_to_rad
   #
   a = npy.arctan2( ctheta[i] * cbsa + stheta[i] * sb, cb * npy.cos(a) )
   ao = npy.fmod( (a+psi[i]+fourpi), twopi) * deg_to_rad
   return ao, bo


def euler_matrix_new(a1,a2,a3,X=True,Y=False,ZYX=False,deg=False):
   """
   NAME:
     euler_matrix_new

   PURPOSE:
     computes the Euler matrix of an arbitrary rotation described
     by 3 Euler angles
     correct bugs present in Euler_Matrix
       
   CALLING SEQUENCE:
     result = euler_matrix_new (a1, a2, a3 [,X, Y, ZYX, DEG ])

   INPUTS:
     a1, a2, a3 = Euler angles, scalar
                  (in radian by default, in degree if DEG is set)
                  all the angles are measured counterclockwise
                  correspond to x, y, zyx-conventions (see Goldstein)
                  the default is x

   KEYWORD PARAMETERS:
      DEG : if set the angle are measured in degree

      X : 	rotation a1 around original Z 
    		rotation a2 around interm   X 
    		rotation a3 around final    Z
                DEFAULT,  classical mechanics convention

      Y : 	rotation a1 around original Z
    		rotation a2 around interm   Y
    		rotation a3 around final    Z
                quantum mechanics convention (override X)

      ZYX : 	rotation a1 around original Z
    		rotation a2 around interm   Y
    		rotation a3 around final    X
                aeronautics convention (override X)
                
      * these last three keywords are obviously mutually exclusive *

   OUTPUTS:
      result is a 3x3 matrix

   USAGE:
     if vec is an Nx3 array containing N 3D vectors,
     vec # euler_matrix_new(a1,a2,a3,/Y) will be the rotated vectors


   MODIFICATION HISTORY:
      March 2002, EH, Caltech, rewritting of euler_matrix

      convention   euler_matrix_new           euler_matrix
     X:       M_new(a,b,c,/X)  =  M_old(-a,-b,-c,/X) = Transpose( M_old(c, b, a,/X))
     Y:       M_new(a,b,c,/Y)  =  M_old(-a, b,-c,/Y) = Transpose( M_old(c,-b, a,/Y))
   ZYX:       M_new(a,b,c,/Z)  =  M_old(-a, b,-c,/Z)
   """
   
   t_k = 0
   if ZYX: t_k = t_k + 1
   #if X:   t_k = t_k + 1
   if Y:   t_k = t_k + 1
   if t_k > 1:
      raise ValueError('Choose either X, Y or ZYX convention')
   
   convert = 1.0
   if deg:
      convert = npy.pi/180.
      
   c1 = npy.cos(a1*convert)
   s1 = npy.sin(a1*convert)
   c2 = npy.cos(a2*convert)
   s2 = npy.sin(a2*convert)
   c3 = npy.cos(a3*convert)
   s3 = npy.sin(a3*convert)
        
   if ZYX:
      m1 = npy.array([[ c1,-s1,  0],
                  [ s1, c1,  0],
                  [  0,  0,  1]]) # around   z

      m2 = npy.array([[ c2,  0, s2],
                  [  0,  1,  0],
                  [-s2,  0, c2]]) # around   y

      m3 = npy.array([[  1,  0,  0],
                  [  0, c3,-s3],
                  [  0, s3, c3]]) # around   x

   elif Y:
      m1 = npy.array([[ c1,-s1,  0],
                  [ s1, c1,  0],
                  [  0,  0,  1]]) # around   z

      m2 = npy.array([[ c2,  0, s2],
                  [  0,  1,  0],
                  [-s2,  0, c2]]) # around   y

      m3 = npy.array([[ c3,-s3,  0],
                  [ s3, c3,  0],
                  [  0,  0,  1]]) # around   z

   else:
      m1 = npy.array([[ c1,-s1,  0],
                  [ s1, c1,  0],
                  [  0,  0,  1]]) # around   z

      m2 = npy.array([[  1,  0,  0],
                  [  0, c2,-s2],
                  [  0, s2, c2]]) # around   x

      m3 = npy.array([[ c3,-s3,  0],
                  [ s3, c3,  0],
                  [  0,  0,  1]]) # around   z

   M = npy.dot(m3.T,npy.dot(m2.T,m1.T)) 

   return M
<|MERGE_RESOLUTION|>--- conflicted
+++ resolved
@@ -460,11 +460,7 @@
     else:
         raise TypeError("You must either give both vy and vz or none of them")
     r = npy.sqrt(vx**2+vy**2+vz**2)
-<<<<<<< HEAD
     ang = npy.empty((2, r.size))
-=======
-    ang = npy.empty((2, vx.size))
->>>>>>> d505761f
     ang[0, :] = npy.arccos(vz / r)
     ang[1, :] = npy.arctan2(vy, vx)
     if lonlat:
